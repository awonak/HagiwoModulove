---
title: "SyncLFO"
---

## ADSR

ADSR envelope generator firmware.

Input a trigger
to begin the rising attack phase. A gate input will hold the sustain value
until the gate closes. When the trigger or gate ends, the release phase will
begin. The Attack, Decay, and Release knob defines the amount of time each
phase should take to complete, with a range of 0 to ~2.5 seconds.

```yaml
Knob 1: Attack
Knob 2: Decay
Knob 3: Sustain
Knob 4: Release

<<<<<<< HEAD
GATE_IN: Gate in / Re-trig
CV_OUT: Envelope Output
```

=======
>>>>>>> c9ff426d
{{< firmware_button hex="SyncLFO_ADSR.hex" >}}

## Baby4

<<<<<<< HEAD
4 step cv sequencer firmware.

Each knob can be set to
a 0 to 10v value based on the knob position. Each trigger received by the
clock input will advance the output voltage to the next knob value.

```yaml
Knob 1: Step 1 voltage
Knob 2: Step 2 voltage
Knob 3: Step 3 voltage
Knob 4: Step 4 voltage

TRIG_IN: Advance sequence step
CV_OUT: Current step voltage
```
=======
4 step cv sequencer firmware for HAGIWO Sync Mod LFO.
>>>>>>> c9ff426d

{{< firmware_button hex="SyncLFO_Baby4.hex" >}}

## GenerativeSequencer

<<<<<<< HEAD
Generative Sequencer firmware.

This random voltage
sequencer is inspired by the Deja Vu mode of the Mutable Instruments Marbles.
The probability knob determines the chance for a new voltage to be set at the
current sequence step. The sequence length knob sets the number of steps
in the sequence, ranging from 1 to 16 steps. Refrain count determines the
number of times the sequence must complete before a new voltage may be set.
=======
Generative Sequencer firmware for HAGIWO Sync Mod LFO.
>>>>>>> c9ff426d

demo video: [https://youtu.be/okj47TcXJXg](https://youtu.be/okj47TcXJXg)

```yaml
Knob 1: Probability for new random voltage
Knob 2: Sequence step length
Knob 3: Amplitiude
Knob 4: Refrain count

<<<<<<< HEAD
TRIG_IN: Advance sequence step
CV_OUT: Current step voltage
```

=======
>>>>>>> c9ff426d
{{< firmware_button hex="SyncLFO_GenerativeSequencer.hex" >}}

## MultiModeEnv

Multi-mode Envelope Generator firmware.

This envelope generator has several modes and curve algorithms. AR mode will
simply rise and fall based on the attack and release times set. ASR mode will
hold high while the input gate is high. Slow AR will take 10x as long as the
default AR with a max envelope time of about 20 seconds. Lastly, the LFO mode
does not respond to the trigger input; instead it endlessly cycles between the
attack and release phases. Curve options include logarithmic, linear and
exponential.

```yaml
Knob 1: Attack
Knob 2: Release
Knob 3: Mode (AR, ASR, SLOW AR (10x), LFO)
Knob 4: Curve (LOG, LINEAR, EXP)

<<<<<<< HEAD
GATE_IN: Gate in / Re-trig
CV_OUT: Envelope Output
```

=======
>>>>>>> c9ff426d
{{< firmware_button hex="SyncLFO_MultiModeEnv.hex" >}}

## Polyrhythm

Generate polyrhythms based on 16 step counter knobs.

Each knob acts as a subdivision of the incoming clock. When a rhythm knob
is fully CCW (0) no rhythm is set. Moving the rhythm knob CW, the first
subdivision is every 16 beats. When the knob is fully CW, that is a
subdivision of 1 and the polyrhythm will trigger every beat.

When in OR mode, any beat that has more than one rhythm trigger will output
an accented 5v, otherwise a single rhythm trigger will output 3v.

```yaml
Knob 1: Polyrhythm count 1
Knob 2: Polyrhythm count 2
Knob 3: Polyrhythm count 3
Knob 4: Logic mode selection (OR, XOR, NOR, AND)

Logic Modes:
    OR:  Trigger if any rhythm hits on the beat and will accent with more than one hit.
    XOR: Only trigger if one and only one rhythm hits on this beat.
    NOR: Only trigger when a polyphythm does not hit.
    AND: Only trigger if more than on rhythm hits on this beat.

TRIG_IN: Trigger Input to advance the rhythm counter
CV_OUT: CV Output for polyrhythm triggers
```

{{< firmware_button hex="SyncLFO_MultiModeEnv.hex" >}}<|MERGE_RESOLUTION|>--- conflicted
+++ resolved
@@ -18,18 +18,10 @@
 Knob 3: Sustain
 Knob 4: Release
 
-<<<<<<< HEAD
-GATE_IN: Gate in / Re-trig
-CV_OUT: Envelope Output
-```
-
-=======
->>>>>>> c9ff426d
 {{< firmware_button hex="SyncLFO_ADSR.hex" >}}
 
 ## Baby4
 
-<<<<<<< HEAD
 4 step cv sequencer firmware.
 
 Each knob can be set to
@@ -45,15 +37,11 @@
 TRIG_IN: Advance sequence step
 CV_OUT: Current step voltage
 ```
-=======
-4 step cv sequencer firmware for HAGIWO Sync Mod LFO.
->>>>>>> c9ff426d
 
 {{< firmware_button hex="SyncLFO_Baby4.hex" >}}
 
 ## GenerativeSequencer
 
-<<<<<<< HEAD
 Generative Sequencer firmware.
 
 This random voltage
@@ -62,9 +50,6 @@
 current sequence step. The sequence length knob sets the number of steps
 in the sequence, ranging from 1 to 16 steps. Refrain count determines the
 number of times the sequence must complete before a new voltage may be set.
-=======
-Generative Sequencer firmware for HAGIWO Sync Mod LFO.
->>>>>>> c9ff426d
 
 demo video: [https://youtu.be/okj47TcXJXg](https://youtu.be/okj47TcXJXg)
 
@@ -74,13 +59,10 @@
 Knob 3: Amplitiude
 Knob 4: Refrain count
 
-<<<<<<< HEAD
 TRIG_IN: Advance sequence step
 CV_OUT: Current step voltage
 ```
 
-=======
->>>>>>> c9ff426d
 {{< firmware_button hex="SyncLFO_GenerativeSequencer.hex" >}}
 
 ## MultiModeEnv
@@ -101,13 +83,10 @@
 Knob 3: Mode (AR, ASR, SLOW AR (10x), LFO)
 Knob 4: Curve (LOG, LINEAR, EXP)
 
-<<<<<<< HEAD
 GATE_IN: Gate in / Re-trig
 CV_OUT: Envelope Output
 ```
 
-=======
->>>>>>> c9ff426d
 {{< firmware_button hex="SyncLFO_MultiModeEnv.hex" >}}
 
 ## Polyrhythm
